--- conflicted
+++ resolved
@@ -93,32 +93,25 @@
                 break
             
         print '\nOp-wise summary: < of local_time spent on this kind of Op> <cumulative seconds> <self seconds>%s <Op name>'%(flops_msg)
-            
+
         otimes = [(t/local_time, t, a, self.op_cimpl[a]) for a, t in op_time.items()]
         otimes.sort()
         otimes.reverse()
         tot=0
         for f,t,a,ci in otimes[:n_ops_to_print]:
             tot+=t
-<<<<<<< HEAD
+            if ci:
+              msg = '*'
+            else:
+              msg = ' '
             m=-1
             if hasattr(a,'flops'):
                 m=a.flops*self.op_call[a]/t/1e6
             if flops:
-                print '   %4.1f%%  %.3fs  %.3fs  %s %7.1f %s' % (f*100, tot, t, '*' if ci else ' ', m,a)
+                print '   %4.1f%%  %.3fs  %.3fs  %s %7.1f %s' % (f*100, tot, t, msg, m,a)
             else:
-                print '   %4.1f%%  %.3fs  %.3fs  %s %s' % (f*100, tot, t, '*' if ci else ' ', a)
+                print '   %4.1f%%  %.3fs  %.3fs  %s %s' % (f*100, tot, t, msg, a)
         print '   ... (remaining %i Ops account for %6.2f%%(%.2fs) of the runtime)'\
-=======
-            if ci:
-              msg = '*'
-            else:
-              msg = ' '
-            print '   %.2f%%  %.3fs  %.3fs  %s %s' % (f*100, tot, t, msg, a)
-            #backport
-            #print '   %.2f%%  %.3fs  %.3fs  %s %s' % (f*100, tot, t, '*' if ci else ' ', a)
-        print '   ... (remaining %i Ops account for %.2f%%(%.2fs) of the runtime)'\
->>>>>>> 3126f874
                 %(max(0, len(otimes)-n_ops_to_print),
                   sum(f for f, t, a, ci in otimes[n_ops_to_print:])*100,
                   sum(t for f, t, a, ci in otimes[n_ops_to_print:]))
@@ -139,17 +132,11 @@
         tot=0
         for f,t,a,ci in sotimes[:n_ops_to_print]:
             tot+=t
-<<<<<<< HEAD
-            print '   %4.1f%%  %.3fs  %.3fs  %s %s' % (f*100, tot, t, '*' if ci else ' ', a)
-=======
             if ci:
               msg = '*'
             else:
               msg = ' '
-            print '   %.2f%%  %.3fs  %.3fs  %s %s' % (f*100, tot, t, msg, a)
-            #backport
-            #print '   %.2f%%  %.3fs  %.3fs  %s %s' % (f*100, tot, t, '*' if ci else ' ', a)
->>>>>>> 3126f874
+            print '   %4.1f%%  %.3fs  %.3fs  %s %s' % (f*100, tot, t, msg, a)
         print '   ... (remaining %i Ops account for %.2f%%(%.2fs) of the runtime)'\
                 %(max(0, len(sotimes)-n_ops_to_print),
                   sum(f for f, t, a in sotimes[n_ops_to_print:])*100,
@@ -170,4 +157,4 @@
 
 #Register atexit_print_default_profile_mode to have the summary of the
 #predefined mode PROFILE_MODE if it is used printed when the program terminate.
-atexit.register(atexit_print_default_profile_mode)+atexit.register(atexit_print_default_profile_mode)
